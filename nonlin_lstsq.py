#!/usr/bin/env python
import numpy as np
import logging
import solvers
from tikhonov import Perturb
from tikhonov import tikhonov_matrix
from inverse_misc import funtime
logger = logging.getLogger(__name__)
logging.basicConfig(level=logging.INFO)

##------------------------------------------------------------------------------
class Converger:
  def __init__(self,final,atol=0.01,rtol=0.01,norm=2):
    self.atol = atol
    self.rtol = rtol
    self.norm = norm
    self.final = np.asarray(final)
    self.L2 = np.inf
    return

  def __call__(self,current):
    current = np.asarray(current)
    L2_new = np.linalg.norm(current - self.final,self.norm)    
    if not np.isfinite(L2_new):
      message = 'encountered invalid L2'
      return 3,message

    elif L2_new <= self.atol:
      message = 'converged due to atol:          L2=%s' % L2_new
      return 0,message

    elif abs(L2_new - self.L2) <= self.rtol:
      message = 'converged due to rtol:          L2=%s' % L2_new
      return 0,message

    elif L2_new < self.L2:
      message = 'converging:                     L2=%s' % L2_new
      return 1,message

    elif (L2_new >= self.L2):
      message = 'diverging:                      L2=%s' % L2_new
      return 2,message

  def set(self,current):
    self.current = np.asarray(current)
    self.L2 = np.linalg.norm(current - self.final,self.norm)    
    return

##------------------------------------------------------------------------------
def jacobian_fd(m_o,
                system,
                system_args=None,
                system_kwargs=None,
                dm=1e-4,
                dtype=None):
  '''
  Parameters
  ----------
    system: function where the first argument is a list of model parameters and 
            the output is a data list
    m_o: location in model space where the jacobian will be computed. must be a
         mutable sequence (e.g. np.array or list)
    system_args: additional arguments to system
    system_kargs: additional key word arguments to system
    dm: step size used for the finite difference approximation

  Returns
  -------
    J:  jacobian matrix with dimensions: len(data),len(parameters)
  ''' 
  if system_args is None:
    system_args = []
  if system_kwargs is None:
    system_kwargs = {}

  data_o         = system(m_o,*system_args,**system_kwargs)
  param_no       = len(m_o)
  data_no        = len(data_o)
  Jac            = np.zeros((data_no,param_no),dtype=dtype)
  i = 0
  for m_pert in Perturb(m_o,dm):
    data_pert = system(m_pert,*system_args,**system_kwargs)
    Jac[:,i]  = (data_pert - data_o)/dm
    i += 1

  return Jac

##------------------------------------------------------------------------------
def _residual(system,
               data,
               sigma,
               system_args,
               system_kwargs,
               jacobian,
               jacobian_args,
               jacobian_kwargs,
               reg_matrix,
               lm_matrix,
               data_indices):
  '''
  used for nonlin_lstsq
  '''  
  data = np.asarray(data)
  sigma = np.asarray(sigma)
  def residual_function(model):
    '''
    evaluates the function to be minimized for the given model
    '''
    pred = system(model,*system_args,**system_kwargs)
    res = (pred - data) / sigma
    res = res[data_indices]
    reg = reg_matrix.dot(model)    
    lm = np.zeros(np.shape(lm_matrix)[0])
    return np.hstack((res,reg,lm))

  def residual_jacobian(model):
    '''
    evaluates the jacobian of the objective function at the given model
    '''
    jac = jacobian(model,*jacobian_args,**jacobian_kwargs)
    jac = jac / sigma[:,np.newaxis]
    jac = jac[data_indices,:]
    return np.vstack((jac,reg_matrix,lm_matrix))

  return residual_function,residual_jacobian

def _arg_parser(args,kwargs):
  # define kwargs that do not default to None
  assert len(args) == 3, 'nonlin_lstsq takes exactly 3 positional arguments'

  p = {'solver':solvers.lstsq,
       'LM_damping':True,
       'LM_param':1e-4,
       'LM_factor':2.0,
       'maxitr':50,
       'rtol':1.0e-4,
       'atol':1.0e-4,
       'sigma':None,
       'system_args':None,
       'system_kwargs':None,
       'jacobian':None,
       'jacobian_args':None,
       'jacobian_kwargs':None,
       'solver_args':None,
       'solver_kwargs':None,
       'data_indices':None,
       'regularization':None,
       'dtype':None}

  p.update(kwargs)
  p['system'] = args[0]
  p['data'] = args[1]  
  p['m_o'] = args[2]

  # if the initial guess is an integer, then interpret it as length of the model
  # parameter vector and assume ones as the initial guess
  if type(p['m_o']) == int:
    p['m_o'] = np.ones(p['m_o'])

  p['param_no'] = len(p['m_o'])
  p['data_no'] = len(p['data'])

  # if no uncertainty is given then assume it is ones.
  if p['sigma'] is None:
    p['sigma'] = np.ones(p['data_no'])

  if p['system_args'] is None:
    p['system_args'] = []

  if p['system_kwargs'] is None:
    p['system_kwargs'] = {}

  # if no jacobian is provided then set use the finite difference approximation
  if p['jacobian'] is None:
    p['jacobian'] = jacobian_fd
    p['jacobian_args'] = [p['system']]
    p['jacobian_kwargs'] = {'system_args':p['system_args'],
                            'system_kwargs':p['system_kwargs']}

  if p['jacobian_args'] is None:
    p['jacobian_args'] = []

  if p['jacobian_kwargs'] is None:
    p['jacobian_kwargs'] = {}

  if p['solver_args'] is None:
    p['solver_args'] = []

  if p['solver_kwargs'] is None:
    p['solver_kwargs'] = {}

  # default to assuming all data will be used.  This functionality is added for
  # to make cross validation easier
  if p['data_indices'] is None:
    p['data_indices'] = range(p['data_no'])

  # if regularization is a array or tuple of length 2 then assume it describes
  # the regularization order and the penalty parameter then create the
  # regularization matrix
  if np.shape(p['regularization'])==(2,):
    order = p['regularization'][0]
    mag = p['regularization'][1]
    p['regularization'] = mag*tikhonov_matrix(range(p['param_no']),order)

  if p['regularization'] is None:
    p['regularization'] = np.zeros((0,p['param_no']))

  # if regularization is given as a sparse matrix and unsparsify it
  if hasattr(p['regularization'],'todense'):
    p['regularization'] = np.array(p['regularization'].todense())

  if p['LM_damping']:
    assert p['LM_param'] > 0.0,('Levenberg-Marquardt parameter must be greater '
                                'than 0.0')
    p['lm_matrix'] = p['LM_param']*np.eye(p['param_no'])
  else:
    p['lm_matrix'] = np.zeros((0,p['param_no']))

  return p

##------------------------------------------------------------------------------
def nonlin_lstsq(*args,**kwargs):
  '''
  Newtons method for solving a least squares problem

  PARAMETERS
  ----------
  *args 
  -----
    system: function where the first argument is a vector of model parameters 
            and the remaining arguments are system args and system kwargs
    data: vector of data values (N,)
    m_o: vector of model parameter initial guesses.  
             OR
         an integer specifying the number of model parameters.  If an integer
         is provided then the initial guess is a vector of ones (M,)  

  **kwargs 
  -------
    system_args: list of arguments to be passed to system following the model
                 parameters
    system_kwargs: list of key word arguments to be passed to system following 
                   the model parameters
    jacobian: function which computes the jacobian w.r.t the model parameters.
              the first arguments is a vector of parameters and the remaining 
              arguments are jacobian_args and jacobian_kwargs
    jacobian_args: arguments to be passed to the jacobian function 
    jacobian_kwargs: key word arguments to be passed to the jacobian function 
    solver: function which solves "G*m = d" for m, where the first two arguments
            are G and d.  inverse.lstsq, and inverse.nnls are wrappers for 
            np.linalg.lstsq, and scipy.optimize.nnls and can be used here. Using
            nnls ensures that the output model parameters are non-negative.
            inverse.bounded_lstsq can be used to bound the results of m.  The 
            bounds must be specified as with 'solver_args'. See the
            documentation for inverse.bounded_lstsq for more details.
    solver_args: additional arguments for the solver after G and d
    solver_kwargs: additional key word arguments for the solver 
    sigma: data uncertainty vector
    regularization: regularization matrix scaled by the penalty parameter.  This
                    is a (*,M) array.                              
                        OR
                    array of length 2 where the first argument is the tikhonov 
                    regularization order and the second argument is the penalty
                    parameter.  The regularization matrix is assembled assuming
                    that the position of the model parameters in the vector m 
                    corresponds to their spatial relationship.

    LM_damping: flag indicating whether to use the Levenberg Marquart algorithm 
                which damps step sizes in each iteration but ensures convergence
    LM_param: starting value for the Levenberg Marquart parameter 
    LM_factor: the levenberg-Marquart parameter is either multiplied or divided
               by this value depending on whether the algorithm is converging or
               diverging. 
    maxitr: number of steps for the inversion
    rtol: Algorithm stops if relative L2 between successive iterations is below 
          this value  
    atol: Algorithm stops if absolute L2 is below this value 
    data_indices: indices of data that will be used in the inversion. Defaults 
                  to using all data.

  Returns
  -------
    m_new: best fit model parameters

  Usage
  -----  
    In [1]: import numpy as np
    In [2]: from inverse import nonlin_lstsq
    In [3]: def system(m,x):
     ...:     return m[0] + m[1]*m[0]*x
     ...: 
    In [4]: x = np.linspace(0,10,10)
    In [5]: m = np.array([1.0,2.0])
    In [6]: data = system(m,x)
    In [7]: nonlin_lstsq(system,data,2,system_args=(x,))
    Out[7]: array([ 1.,  2.])

  nonlin_lstsq also handles more difficult systems which can potentially yield
  undefined values for some values of m.  As long as 'system' evaluated with the
  initial guess for m produces a finite output, then nonlin_lstsq will converge 
  to a solution.

    In [8]: def system(m,x):
        return m[0]*np.log(m[1]*(x+1.0))
       ...: 

    In [9]: data = system(m,x)
    In [10]: nonlin_lstsq(system,data,[10.0,10.0],system_args=(x,))
    Out[10]: array([ 1.00000011,  1.99999989])

<<<<<<< HEAD
  what separates nonlin_lstsq from other nonlinear solvers is its ability to
  easily add regularization constraints to illposed problems.  The following 
  further constrains the problem with a first order tikhonov regularization 
  matrix scaled by a penalty parameter of 0.001.  The null space in this 
  case is anywhere that the product of m[0] and m[1] is the same.  The 
=======
  what seperates nonlin_lstsq from other nonlinear solvers is its ability to
  easily add regularization constraints to illposed problems.  The following 
  further constrains the problem with a first order tikhonov regularization 
  matrix scaled by a penalty parameter of 0.001.  The null space in this 
  case is anywhere that the product of m[0] and m[1] are the same.  The 
>>>>>>> f14ba5a3
  added regularization requires that m[0] = m[1].
 
    In [123]: def system(m,x):
        return m[0]*m[1]*x
       .....: 
    In [124]: data = system([2.0,5.0],x)
    In [125]: nonlin_lstsq(system2,data,2,system_args=(x,),regularization=(1,0.001))
    Out[157]: array([ 3.16227767,  3.16227767])
  '''
  p = _arg_parser(args,kwargs)
 
  res_func,res_jac = _residual(p['system'],
                               p['data'],
                               p['sigma'],
                               p['system_args'],
                               p['system_kwargs'],
                               p['jacobian'],
                               p['jacobian_args'],
                               p['jacobian_kwargs'],
                               p['regularization'],
                               p['lm_matrix'],
                               p['data_indices'])

  final = np.zeros(len(p['data_indices']) +
                   np.shape(p['regularization'])[0] +
                   np.shape(p['lm_matrix'])[0])

  conv = Converger(final,atol=p['atol'],rtol=p['rtol'])
  count = 0
  status = None

  J = res_jac(p['m_o'])
  J = np.asarray(J,dtype=p['dtype'])
  d = res_func(p['m_o'])
  d = np.asarray(d,dtype=p['dtype'])
  assert np.all(np.isfinite(J)), ('non-finite value encountered in the initial '
                                  'Jacobian matrix.  Try using a different '
                                  'initial guess for the model parameters')
  assert np.all(np.isfinite(d)), ('non-finite value encountered in the initial '
                                  'predicted data vector.  Try using a different '
                                  'initial guess for the model parameters')
  while not ((status == 0) | (status == 3) | (count == p['maxitr'])):
    m_new = p['solver'](J,-d+J.dot(p['m_o']),
                        *p['solver_args'],
                        **p['solver_kwargs'])
    d_new = res_func(m_new)
    status,message = conv(d_new)
    logger.debug(message)
    if (status == 1) and p['LM_damping']:
      logger.debug('decreasing LM parameter to %s' % p['LM_param'])
      p['lm_matrix'] /= p['LM_factor']
      p['LM_param'] /= p['LM_factor']

    while ((status == 2) | (status == 3)) and p['LM_damping']:
      logger.debug('increasing LM parameter to %s' % p['LM_param'])
      p['lm_matrix'] *= p['LM_factor']
      p['LM_param'] *= p['LM_factor']
      J = res_jac(p['m_o'])
      J = np.asarray(J,dtype=p['dtype'])
      d = res_func(p['m_o'])
      d = np.asarray(d,dtype=p['dtype'])
      m_new = p['solver'](J,-d+J.dot(p['m_o']),
                          *p['solver_args'],
                          **p['solver_kwargs'])
      d_new = res_func(m_new)
      status,message = conv(d_new)
      logger.debug(message)

    p['m_o'] = m_new
    conv.set(d_new)
    count += 1
    if count == p['maxitr']:
      logger.debug('converged due to maxitr')

    J = res_jac(p['m_o'])
    J = np.asarray(J,dtype=p['dtype'])
    d = res_func(p['m_o'])
    d = np.asarray(d,dtype=p['dtype'])

  return p['m_o']<|MERGE_RESOLUTION|>--- conflicted
+++ resolved
@@ -308,19 +308,16 @@
     In [10]: nonlin_lstsq(system,data,[10.0,10.0],system_args=(x,))
     Out[10]: array([ 1.00000011,  1.99999989])
 
-<<<<<<< HEAD
   what separates nonlin_lstsq from other nonlinear solvers is its ability to
   easily add regularization constraints to illposed problems.  The following 
   further constrains the problem with a first order tikhonov regularization 
   matrix scaled by a penalty parameter of 0.001.  The null space in this 
   case is anywhere that the product of m[0] and m[1] is the same.  The 
-=======
   what seperates nonlin_lstsq from other nonlinear solvers is its ability to
   easily add regularization constraints to illposed problems.  The following 
   further constrains the problem with a first order tikhonov regularization 
   matrix scaled by a penalty parameter of 0.001.  The null space in this 
   case is anywhere that the product of m[0] and m[1] are the same.  The 
->>>>>>> f14ba5a3
   added regularization requires that m[0] = m[1].
  
     In [123]: def system(m,x):
